--- conflicted
+++ resolved
@@ -27,7 +27,6 @@
 
 	"github.com/aws/aws-sdk-go/aws"
 	"github.com/aws/aws-sdk-go/aws/session"
-	"github.com/aws/aws-sdk-go/service/cloudformation"
 	"github.com/aws/aws-sdk-go/service/ec2"
 	pipConfig "github.com/banzaicloud/pipeline/config"
 	"github.com/banzaicloud/pipeline/internal/cluster"
@@ -381,11 +380,6 @@
 	return nil
 }
 
-// Create master CF template
-func CreateMasterCF(formation *cloudformation.CloudFormation) error {
-	return nil
-}
-
 func (c *EC2ClusterPKE) ValidateCreationFields(r *pkgCluster.CreateClusterRequest) error {
 	// TODO(Ecsy): implement me
 	return nil
@@ -778,18 +772,6 @@
 // GetBootstrapCommand returns a command line to use to install a node in the given nodepool
 func (c *EC2ClusterPKE) GetBootstrapCommand(nodePoolName, url, token string) (string, error) {
 	subcommand := "worker"
-<<<<<<< HEAD
-	var np internalPke.NodePool
-outerLoop:
-	for _, np = range c.model.NodePools {
-		if np.Name == nodePoolName {
-			for _, role := range np.Roles {
-				if role == internalPke.RoleMaster {
-					subcommand = "master"
-					break outerLoop
-				}
-			}
-=======
 	var np *internalPke.NodePool
 	for _, nodePool := range c.model.NodePools {
 		if nodePool.Name == nodePoolName {
@@ -806,17 +788,10 @@
 		if role == internalPke.RoleMaster {
 			subcommand = "master"
 			break
->>>>>>> 4fde745b
 		}
 	}
 	if nodePoolName == "master" {
 		subcommand = "master" // TODO remove this if not needed anymore
-	}
-
-	providerConfig := internalPke.NodePoolProviderConfigAmazon{}
-	err := mapstructure.Decode(np.ProviderConfig, &providerConfig)
-	if err != nil {
-		return "", emperror.WrapWith(err, "failed to decode providerconfig", "cluster", c.model.Cluster.Name)
 	}
 
 	providerConfig := internalPke.NodePoolProviderConfigAmazon{}
