// Copyright © 2019 Banzai Cloud
//
// Licensed under the Apache License, Version 2.0 (the "License");
// you may not use this file except in compliance with the License.
// You may obtain a copy of the License at
//
//     http://www.apache.org/licenses/LICENSE-2.0
//
// Unless required by applicable law or agreed to in writing, software
// distributed under the License is distributed on an "AS IS" BASIS,
// WITHOUT WARRANTIES OR CONDITIONS OF ANY KIND, either express or implied.
// See the License for the specific language governing permissions and
// limitations under the License.

package pke

import (
	"net/http"

	ginutils "github.com/banzaicloud/pipeline/internal/platform/gin/utils"
	pkgCommon "github.com/banzaicloud/pipeline/pkg/common"
	"github.com/gin-gonic/gin"
	"github.com/pkg/errors"
)

type leaderElectionRequest struct {
	Hostname string `json:"hostname"`
	IP       string `json:"ip"`
}

type leaderElectionResponse struct {
	Hostname string `json:"hostname"`
	IP       string `json:"ip"`
}

// GetLeaderElection -
func (a *API) GetLeaderElection(c *gin.Context) {
	cluster, _, ok := a.getCluster(c)
	if !ok {
		return
	}

	leaderInfo, err := a.leaderRepository.GetLeader(cluster.GetOrganizationId(), cluster.GetID())
<<<<<<< HEAD
=======
	if isLeaderNotFound(err) {
		c.JSON(http.StatusNotFound, nil)
		return
	}

>>>>>>> 4fde745b
	if err != nil {
		ginutils.ReplyWithErrorResponse(c, &pkgCommon.ErrorResponse{
			Code:    http.StatusInternalServerError,
			Message: "failed to get leader",
			Error:   err.Error(),
		})
		return
	}

<<<<<<< HEAD
	if leaderInfo == nil {
		c.JSON(http.StatusNotFound, nil)
		return
	}

=======
>>>>>>> 4fde745b
	c.JSON(http.StatusOK, leaderElectionResponse{
		Hostname: leaderInfo.Hostname,
		IP:       leaderInfo.IP,
	})
	return
}

// DeleteLeaderElection -
func (a *API) DeleteLeaderElection(c *gin.Context) {
	cluster, _, ok := a.getCluster(c)
	if !ok {
		return
	}

	status := http.StatusOK

	err := a.leaderRepository.DeleteLeader(cluster.GetOrganizationId(), cluster.GetID())
<<<<<<< HEAD
	if err != nil {
=======
	if isLeaderNotFound(err) {
		status = http.StatusNotFound
	} else if err != nil {
>>>>>>> 4fde745b
		status = http.StatusInternalServerError
	}

	c.JSON(status, nil)
	return
}

// PostLeaderElection handles leader applications
func (a *API) PostLeaderElection(c *gin.Context) {
	cluster, _, ok := a.getCluster(c)
	if !ok {
		return
	}

	var req leaderElectionRequest
	if err := c.ShouldBindJSON(&req); err != nil {
		ginutils.ReplyWithErrorResponse(c, &pkgCommon.ErrorResponse{
			Code:    http.StatusBadRequest,
			Message: "failed to parse request",
			Error:   err.Error(),
		})
		return
	}

	leaderInfo := &LeaderInfo{
		Hostname: req.Hostname,
		IP:       req.IP,
	}

	status := http.StatusCreated

	if err := a.leaderRepository.SetLeader(cluster.GetOrganizationId(), cluster.GetID(), *leaderInfo); err != nil {
		if !isLeaderSet(err) {
			ginutils.ReplyWithErrorResponse(c, &pkgCommon.ErrorResponse{
				Code:    http.StatusInternalServerError,
				Message: "failed to set leader",
				Error:   err.Error(),
			})
			return
		}

		status = http.StatusConflict
		leaderInfo, err = a.leaderRepository.GetLeader(cluster.GetOrganizationId(), cluster.GetID())
		if err != nil {
			ginutils.ReplyWithErrorResponse(c, &pkgCommon.ErrorResponse{
				Code:    http.StatusInternalServerError,
				Message: "failed to get leader",
				Error:   err.Error(),
			})
			return
		}
	}

	c.JSON(status, leaderElectionResponse{
		Hostname: leaderInfo.Hostname,
		IP:       leaderInfo.IP,
	})
	return
}

func isLeaderSet(err error) bool {
	type leaderSetter interface {
		LeaderSet() bool
	}

	err = errors.Cause(err)
	if e, ok := err.(leaderSetter); ok {
		return e.LeaderSet()
	}

	return false
}

func isLeaderNotFound(err error) bool {
	type leaderNotFounder interface {
		LeaderNotFound() bool
	}

	err = errors.Cause(err)
	if e, ok := err.(leaderNotFounder); ok {
		return e.LeaderNotFound()
	}

	return false
}<|MERGE_RESOLUTION|>--- conflicted
+++ resolved
@@ -41,14 +41,6 @@
 	}
 
 	leaderInfo, err := a.leaderRepository.GetLeader(cluster.GetOrganizationId(), cluster.GetID())
-<<<<<<< HEAD
-=======
-	if isLeaderNotFound(err) {
-		c.JSON(http.StatusNotFound, nil)
-		return
-	}
-
->>>>>>> 4fde745b
 	if err != nil {
 		ginutils.ReplyWithErrorResponse(c, &pkgCommon.ErrorResponse{
 			Code:    http.StatusInternalServerError,
@@ -58,14 +50,11 @@
 		return
 	}
 
-<<<<<<< HEAD
 	if leaderInfo == nil {
 		c.JSON(http.StatusNotFound, nil)
 		return
 	}
 
-=======
->>>>>>> 4fde745b
 	c.JSON(http.StatusOK, leaderElectionResponse{
 		Hostname: leaderInfo.Hostname,
 		IP:       leaderInfo.IP,
@@ -83,13 +72,7 @@
 	status := http.StatusOK
 
 	err := a.leaderRepository.DeleteLeader(cluster.GetOrganizationId(), cluster.GetID())
-<<<<<<< HEAD
 	if err != nil {
-=======
-	if isLeaderNotFound(err) {
-		status = http.StatusNotFound
-	} else if err != nil {
->>>>>>> 4fde745b
 		status = http.StatusInternalServerError
 	}
 
