AWSTemplateFormatVersion: 2010-09-09
Description: 'Master Node and SGs for Banzai Cloud Pipeline Kubernetes Engine'

Parameters:
  SSHLocation:
    Description: The IP address range that can be used to SSH to the EC2 instances
    Type: String
    Default: "127.0.0.1/32"
    AllowedPattern: '(\d{1,3})\.(\d{1,3})\.(\d{1,3})\.(\d{1,3})/(\d{1,2})'
    ConstraintDescription: must be a valid IP CIDR range of the form x.x.x.x/x.
  InstanceType:
    Description: EC2 instance type(s)
    Type: String
  ImageId:
    Type: 'AWS::EC2::Image::Id'
    Description: Amazon image
  ClusterName:
    Description: PKE Cluster name
    Type: String
  VPCId:
    Type: 'AWS::EC2::VPC::Id'
    Description: Specify VPC Id for Autoscaling
  SubnetId:
    Type: 'AWS::EC2::Subnet::Id'
    Description: Specify Subnet Id for Autoscaling
  IamInstanceProfile:
    Type: String
  PkeCommand:
    Type: String
  EIPAllocationId:
    Type: String
  PkeVersion:
    Type: String
  KeyName:
    Type: 'AWS::EC2::KeyPair::KeyName'
    Description: Name of an existing EC2 KeyPair to enable SSH access to the instance
    Default: ""

Resources:
  Ec2Instance:
    Type: AWS::EC2::Instance
    Properties:
      KeyName: !Ref KeyName
      InstanceType: !Ref InstanceType
      ImageId: !Ref ImageId
      IamInstanceProfile: !Ref IamInstanceProfile
      SecurityGroupIds:
      - !Ref MasterSecurityGroup
      - !Ref ClusterSecurityGroup
      BlockDeviceMappings:
      - DeviceName: /dev/sda1
        Ebs:
          VolumeSize: '50'
      UserData:
        Fn::Base64:
          Fn::Sub:
          - |
            #!/usr/bin/env bash
            set -e

            curl -v https://banzaicloud.com/downloads/pke/pke-${PkeVersion} -o /usr/local/bin/pke
            chmod +x /usr/local/bin/pke
            export PATH=$PATH:/usr/local/bin/

            ${PkeCommand}
          - {
            AwsRegion: !Ref 'AWS::Region',
            PkeVersion: !Ref PkeVersion,
            PkeCommand: !Ref PkeCommand,
            }
      SubnetId: !Ref SubnetId
      Tags:
      - Key: ClusterName
        Value: !Ref ClusterName
      - Key: Name
        Value: !Join ["", ["pke-", !Ref ClusterName, "-master"]]
      - Key: !Join [ "", [ "kubernetes.io/cluster/", !Ref ClusterName] ]
        Value: "owned"
    DependsOn:
      - MasterSecurityGroup
      - ClusterSecurityGroup

  EIPAssociation:
    Type: AWS::EC2::EIPAssociation
    Properties:
      InstanceId: !Ref Ec2Instance
      AllocationId: !Ref EIPAllocationId

  MasterSecurityGroup:
    Type: 'AWS::EC2::SecurityGroup'
    Properties:
      GroupDescription: 'Enable SSH via port 22'
      VpcId:
        Ref: VPCId
      SecurityGroupIngress:
      - IpProtocol: tcp
        FromPort: '22'
        ToPort: '22'
        CidrIp: !Ref SSHLocation
      - IpProtocol: tcp
        FromPort: '6443'
        ToPort: '6443'
        CidrIp: 0.0.0.0/0
      - IpProtocol: -1
        SourceSecurityGroupId: !Ref "ClusterSecurityGroup"
      Tags:
      - Key: Name
        Value: !Join ["", ["pke-", !Ref ClusterName, "-sg-master"]]

  ClusterSecurityGroup:
    Type: 'AWS::EC2::SecurityGroup'
    Properties:
      GroupDescription: 'Allow all traffic in cluster'
      VpcId:
        Ref: VPCId
      Tags:
      - Key: ClusterName
        Value: !Ref ClusterName
      - Key: Name
        Value: !Join ["", ["pke-",!Ref ClusterName, "-sg-cluster" ]]
      - Key: !Join [ "", [ "kubernetes.io/cluster/", !Ref ClusterName] ]
        Value: "owned"

Outputs:
  ClusterSecurityGroup:
    Description: 'ID of the cluster security group created'
    Value: !Ref ClusterSecurityGroup
  MasterSecurityGroup:
<<<<<<< HEAD
    Description: 'ID of the master security group'
=======
    Description: 'ID of the created master security group'
>>>>>>> 4fde745b
    Value: !Ref MasterSecurityGroup<|MERGE_RESOLUTION|>--- conflicted
+++ resolved
@@ -126,9 +126,5 @@
     Description: 'ID of the cluster security group created'
     Value: !Ref ClusterSecurityGroup
   MasterSecurityGroup:
-<<<<<<< HEAD
     Description: 'ID of the master security group'
-=======
-    Description: 'ID of the created master security group'
->>>>>>> 4fde745b
     Value: !Ref MasterSecurityGroup